--- conflicted
+++ resolved
@@ -9,10 +9,6 @@
   withHighcharts
 } from 'react-jsx-highcharts';
 
-<<<<<<< HEAD
-
-=======
->>>>>>> 289f684a
 
 class OptionList extends React.Component {
   state = {
