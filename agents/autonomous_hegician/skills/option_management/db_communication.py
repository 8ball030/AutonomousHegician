# -*- coding: utf-8 -*-
# ------------------------------------------------------------------------------
#
#   Copyright 2020 eightballer
#
#   Licensed under the Apache License, Version 2.0 (the "License");
#   you may not use this file except in compliance with the License.
#   You may obtain a copy of the License at
#
#       http://www.apache.org/licenses/LICENSE-2.0
#
#   Unless required by applicable law or agreed to in writing, software
#   distributed under the License is distributed on an "AS IS" BASIS,
#   WITHOUT WARRANTIES OR CONDITIONS OF ANY KIND, either express or implied.
#   See the License for the specific language governing permissions and
#   limitations under the License.
#
# ------------------------------------------------------------------------------
"""This module defines the db communication models."""

from typing import Dict

try:
    from packages.eightballer.skills.option_management.web_server import (
        ExecutionStrategy,
        Option,
        Snapshot,
        StatusCode,
        db,
        flask_app,
    )
except Exception:
    try:
        from .web_server import (
            Option,
            Snapshot,
            StatusCode,
            ExecutionStrategy,
            db,
            flask_app,
        )
    except Exception:
        from web_server import (
            Option,
            Snapshot,
            StatusCode,
            ExecutionStrategy,
            db,
            flask_app,
        )

from datetime import datetime, timedelta


OPTIONS_ESTIMATE = 0
PENDING_PLACEMENT = 1
PLACING = 2
OPEN = 3
CLOSED = 4
FAILED = 5


class DBCommunication:
    """A class to communicate with a database."""
    def __init__(self):
        """
        Initialize the database communication.

        :param source: the source
        """

    @staticmethod
    def create_new_snapshot(params):
        with flask_app.app_context():
            snap = Snapshot(**params)
            db.session.add(snap)
            db.session.commit()
            db.session.close()
        return snap

    @staticmethod
    def create_new_option(amount, strike_price, period, option_type,
                          market) -> Dict:
        with flask_app.app_context():
            execution_strategy = db.session.query(ExecutionStrategy).one()
            option = Option(
                amount=amount,
                strike_price=strike_price,
                period=period,
                market=market,
                date_modified=datetime.utcnow(),
                date_created=datetime.utcnow(),
                option_type=option_type,
                expiration_date=datetime.utcnow() + timedelta(seconds=period),
                execution_strategy_id=execution_strategy.id,
                status_code_id=0,
            )
            db.session.add(option)
            db.session.commit()
            _id = option.id
            db.session.close()
        return {
            "option_id": _id,
            "amount": amount,
            "strike_price": strike_price,
            "period": period,
            "option_type": option_type,
            "market": market,
            "status_code": 1,
        }

    @staticmethod
    def update_option(option_db_id, params) -> Option:
        with flask_app.app_context():
            option = db.session.query(Option).filter(
                Option.id == option_db_id).one()
            for key, value in params.items():
                setattr(option, key, value)
            db.session.merge(option)
            db.session.commit()
            db.session.close()
        return option

    @staticmethod
    def delete_options() -> bool:
        with flask_app.app_context():
            _ = db.session.query(Option).delete()
            db.session.commit()
            db.session.close()
        return True

    @staticmethod
    def get_options():
        with flask_app.app_context():
            db.create_all()
            results = db.session.query(Option).all()
            db.session.close()
        return results

    @staticmethod
    def get_option(option_id) -> Option:
        with flask_app.app_context():
            option = db.session.query(Option).filter(
                Option.id == option_id).one()
            db.session.close()
        return option

    @staticmethod
    def add_data():
        """Create the initial state for the agent"""
        with flask_app.app_context():
            db.create_all()
<<<<<<< HEAD
            db.session.merge(
                ExecutionStrategy(id=0, description="auto_itm_execution"))
            db.session.merge(StatusCode(id=0, description="options_estimate"))
            db.session.merge(StatusCode(id=1, description="pending_placement"))
            db.session.merge(StatusCode(id=2, description="placing"))
            db.session.merge(StatusCode(id=3, description="open"))
            db.session.merge(StatusCode(id=4, description="closed"))
            db.session.merge(StatusCode(id=5, description="failed"))
=======
            db.session.merge(ExecutionStrategy(id=0, description="auto_itm_execution"))
            db.session.merge(
                StatusCode(id=OPTIONS_ESTIMATE, description="options_estimate")
            )
            db.session.merge(
                StatusCode(id=PENDING_PLACEMENT, description="pending_placement")
            )
            db.session.merge(StatusCode(id=PLACING, description="placing"))
            db.session.merge(StatusCode(id=OPEN, description="open"))
            db.session.merge(StatusCode(id=CLOSED, description="closed"))
            db.session.merge(StatusCode(id=FAILED, description="failed"))
>>>>>>> 22b567da
            db.session.query(Option).delete()
            db.session.commit()
            db.session.close()


if __name__ == "__main__":
    DBCommunication.add_data()<|MERGE_RESOLUTION|>--- conflicted
+++ resolved
@@ -150,16 +150,6 @@
         """Create the initial state for the agent"""
         with flask_app.app_context():
             db.create_all()
-<<<<<<< HEAD
-            db.session.merge(
-                ExecutionStrategy(id=0, description="auto_itm_execution"))
-            db.session.merge(StatusCode(id=0, description="options_estimate"))
-            db.session.merge(StatusCode(id=1, description="pending_placement"))
-            db.session.merge(StatusCode(id=2, description="placing"))
-            db.session.merge(StatusCode(id=3, description="open"))
-            db.session.merge(StatusCode(id=4, description="closed"))
-            db.session.merge(StatusCode(id=5, description="failed"))
-=======
             db.session.merge(ExecutionStrategy(id=0, description="auto_itm_execution"))
             db.session.merge(
                 StatusCode(id=OPTIONS_ESTIMATE, description="options_estimate")
@@ -171,7 +161,6 @@
             db.session.merge(StatusCode(id=OPEN, description="open"))
             db.session.merge(StatusCode(id=CLOSED, description="closed"))
             db.session.merge(StatusCode(id=FAILED, description="failed"))
->>>>>>> 22b567da
             db.session.query(Option).delete()
             db.session.commit()
             db.session.close()
